--- conflicted
+++ resolved
@@ -6,18 +6,11 @@
 import { GitImportForm } from '../GitImportForm';
 import { createResources } from '../submit-utils';
 
-<<<<<<< HEAD
 jest.mock('@tanstack/react-query', () => ({
   ...jest.requireActual('@tanstack/react-query'),
   useQuery: jest.fn(),
 }));
 
-jest.mock('../PipelineSection/usePipelineTemplate', () => ({
-  usePipelineTemplates: jest.fn(),
-}));
-
-=======
->>>>>>> 319eb313
 jest.mock('../../../hooks/useSecrets', () => ({
   useSecrets: jest.fn(),
 }));
@@ -43,7 +36,6 @@
 
 describe('GitImportForm', () => {
   beforeEach(() => {
-<<<<<<< HEAD
     mockUseQuery
       .mockReturnValueOnce({
         data: undefined,
@@ -53,10 +45,7 @@
         data: undefined,
         isLoading: true,
       });
-    mockUsePipelineTemplate.mockReturnValue([
-=======
     mockUseBuildPipelineConfig.mockReturnValue([
->>>>>>> 319eb313
       {
         defaultPipelineName: 'mock-pipeline',
         pipelines: [{ name: 'mock-pipeline', bundle: 'latest' }],
