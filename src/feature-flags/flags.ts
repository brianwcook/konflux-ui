--- conflicted
+++ resolved
@@ -33,22 +33,6 @@
   status: FlagStatus;
 }
 
-<<<<<<< HEAD
-export const FLAGS = {
-  buildServiceAccount: {
-    key: 'buildServiceAccount',
-    description: 'New build service account model for secrets linking to components',
-    defaultEnabled: false,
-    status: 'wip',
-  } as const,
-  kubeArchiveRelease: {
-    key: 'kubeArchiveRelease',
-    description: 'Kube archive integration with Releases',
-    defaultEnabled: false,
-    status: 'wip',
-  },
-} as const;
-=======
 type FeatureFlagDefinition = {
   key: string;
   description: string;
@@ -57,6 +41,5 @@
 };
 
 export const FLAGS: Record<string, FeatureFlagDefinition> = {};
->>>>>>> 95634ff8
 
 export type FlagKey = keyof typeof FLAGS;